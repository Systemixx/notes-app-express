<<<<<<< HEAD
import { Request, Response, Router } from 'express';
import { getNotes, getNoteById, addNote, updateNote, deleteNoteById } from '../services/data';
import { Note } from '../types/notes';
import { hasAuthentication } from '../middleware/auth';

export const notesRouter = Router();

// POST-Route zum Hinzufügen einer neuen Notiz
notesRouter.post('/', hasAuthentication, (req: Request, res: Response) => {
  const title: string = req.body.title;
  const content: string = req.body.content;
  const user: string = req.body.user;

  // Stellen sicher, dass der Benutzer, der die Notiz erstellt, mit dem authentifizierten Benutzer übereinstimmt
  if (req.user !== user) {
    return res.status(403).send("Unberechtigt, eine Notiz für einen anderen Benutzer zu erstellen.");
  }
=======
import { Request, Response, Router } from 'express'
import { getNotes, getNoteById, addNote, updateNote, deleteNoteById } from '../services/data'
import { Note } from '../types/notes'
import { hasAuthentication } from '../middleware/auth'
import { RequestBody } from '../types/requestBody'


export const notesRouter = Router()

/**
 * @route POST /notes - Endpoint to add a new note.
 * @middleware hasAuthentication - The method requires authentication.
 * @description Creates a new note with the given title, content, and user from the request body.
 * @param {Request} req - The reuqest object containing title, content, and user.
 * @param {Response} res - The response object.
 * @returns {void} Responds with a HTTP 204 No Content status upon successful addition of the note.
 */
notesRouter.post('/', hasAuthentication, (req: Request, res: Response) => {

  const {title, content, user, categories}: RequestBody = req.body

  addNote(title, content, user, categories)
>>>>>>> b21b9e7b

  addNote(title, content, user);
  res.status(204).send();
});

// GET-Route zum Abrufen von Notizen, die dem authentifizierten Benutzer gehören
notesRouter.get('/', hasAuthentication, (req: Request, res: Response) => {
  const authenticatedUser = req.user;

  const notes: Note[] = getNotes().filter(note => note.user === authenticatedUser);
  res.status(200).send(notes);
});

// GET-Route zum Abrufen einer bestimmten Notiz anhand der ID, die mit dem authentifizierten Benutzer verbunden ist
notesRouter.get('/:id', hasAuthentication, (req: Request, res: Response) => {
  const authenticatedUser = req.user;
  const id: number = parseInt(req.params.id);
  const note: Note | undefined = getNoteById(id);

  if (!note || note.user !== authenticatedUser) {
    return res.status(404).send(`Notiz nicht gefunden oder nicht autorisiert zum Zugriff.`);
  }
<<<<<<< HEAD

  res.status(200).send(note);
});

// PUT-Route zum Aktualisieren einer Notiz anhand der ID
notesRouter.put('/:id', hasAuthentication, (req: Request, res: Response) => {
  const title: string = req.body.title;
  const content: string = req.body.content;
  const user: string = req.body.user;
  const id: number = parseInt(req.params.id);
  const oldNote: Note | undefined = getNoteById(id);
=======
})

/**
 * @route PUT /notes/:id - Endpoint to update a note by ID.
 * @middleware hasAuthentication - Requires authentication for access.
 * @description Updates a note with the specified ID, replacing its title, content, and user.
 * @param {Request} req - The request object containing the updated note details in the request body 
 * and the note ID in the route parameters.
 * @param {Response} res - The response object.
 * @returns {void} Responds with an HTTP 204 No Content status upon successful note creation. 
 * If the note does not exist, returns HTTP 404 Not Found.
 */
notesRouter.put('/:id', hasAuthentication, (req: Request, res: Response) => { 

  const {title, content, user, categories}: RequestBody = req.body

  const id: number = parseInt(req.params.id)
  const oldNote: Note | undefined = getNoteById(id)
>>>>>>> b21b9e7b

  if (oldNote === undefined) {
    res.status(404).send(`Die Notiz mit ID ${id} wurde nicht gefunden.`);
    return;
  }

<<<<<<< HEAD
  updateNote(id, title, content, user);
  res.status(204).send();
});
=======
  updateNote(id, title, content, user, categories)
>>>>>>> b21b9e7b

// PATCH-Route zum teilweisen Aktualisieren einer Notiz anhand der ID
notesRouter.patch('/:id', hasAuthentication, (req: Request, res: Response) => {
  const id: number = parseInt(req.params.id);
  const oldNote: Note | undefined = getNoteById(id);

  if (oldNote === undefined) {
    res.status(404).send(`Die Notiz mit ID ${id} wurde nicht gefunden.`);
    return;
  }

<<<<<<< HEAD
  const title: string = req.body.title ?? oldNote.title;
  const content: string = req.body.content ?? oldNote.content;
  const user: string = req.body.user ?? oldNote.user;

  updateNote(id, title, content, user);
  res.status(204).send();
});
=======
  const title: string = req.body.title ?? oldNote.title
  const content: string = req.body.content ?? oldNote.content
  const user: string = req.body.user ?? oldNote.user
  const categories: string[] = req.body.categories ?? oldNote.categories

  updateNote(id, title, content, user, categories)
>>>>>>> b21b9e7b

// DELETE-Route zum Löschen einer Notiz anhand der ID
notesRouter.delete('/:id', hasAuthentication, (req: Request, res: Response) => { 
  const id: number = parseInt(req.params.id);
  const oldNote: Note | undefined = getNoteById(id);

  if (oldNote === undefined) {
    res.status(404).send(`Die Notiz mit ID ${id} wurde nicht gefunden.`);
    return;
  }

  deleteNoteById(id);
  res.status(204).send();
});<|MERGE_RESOLUTION|>--- conflicted
+++ resolved
@@ -1,51 +1,31 @@
-<<<<<<< HEAD
-import { Request, Response, Router } from 'express';
-import { getNotes, getNoteById, addNote, updateNote, deleteNoteById } from '../services/data';
-import { Note } from '../types/notes';
-import { hasAuthentication } from '../middleware/auth';
+import { Request, Response, Router } from 'express'
+import { getNotes, getNoteById, addNote, updateNote, deleteNoteById } from '../services/data'
+import { Note } from '../types/notes'
+import { hasAuthentication } from '../middleware/auth'
+
 
 export const notesRouter = Router();
 
 // POST-Route zum Hinzufügen einer neuen Notiz
 notesRouter.post('/', hasAuthentication, (req: Request, res: Response) => {
-  const title: string = req.body.title;
-  const content: string = req.body.content;
-  const user: string = req.body.user;
 
-  // Stellen sicher, dass der Benutzer, der die Notiz erstellt, mit dem authentifizierten Benutzer übereinstimmt
-  if (req.user !== user) {
-    return res.status(403).send("Unberechtigt, eine Notiz für einen anderen Benutzer zu erstellen.");
-  }
-=======
-import { Request, Response, Router } from 'express'
-import { getNotes, getNoteById, addNote, updateNote, deleteNoteById } from '../services/data'
-import { Note } from '../types/notes'
-import { hasAuthentication } from '../middleware/auth'
-import { RequestBody } from '../types/requestBody'
+  const title: string = req.body.title
+  const content: string = req.body.content
+  const user: string = req.body.user
 
+  addNote(title, content, user)
 
-export const notesRouter = Router()
+  res.status(204).send()
+})
 
 /**
- * @route POST /notes - Endpoint to add a new note.
+ * @route GET /notes - Endpoint to retrieve notes belonging to the authenticated user.
  * @middleware hasAuthentication - The method requires authentication.
- * @description Creates a new note with the given title, content, and user from the request body.
- * @param {Request} req - The reuqest object containing title, content, and user.
- * @param {Response} res - The response object.
- * @returns {void} Responds with a HTTP 204 No Content status upon successful addition of the note.
+ * @description Retrieves notes belonging to the authenticated user.
+ * @param {Request} req - The request object containing the authorization header.
+ * @param {Response} res - The response object containing notes belonging to the user.
+ * @returns {void} - Responds with a HTTP 200 OK status and an array of notes belonging to the user.
  */
-notesRouter.post('/', hasAuthentication, (req: Request, res: Response) => {
-
-  const {title, content, user, categories}: RequestBody = req.body
-
-  addNote(title, content, user, categories)
->>>>>>> b21b9e7b
-
-  addNote(title, content, user);
-  res.status(204).send();
-});
-
-// GET-Route zum Abrufen von Notizen, die dem authentifizierten Benutzer gehören
 notesRouter.get('/', hasAuthentication, (req: Request, res: Response) => {
   const authenticatedUser = req.user;
 
@@ -59,22 +39,11 @@
   const id: number = parseInt(req.params.id);
   const note: Note | undefined = getNoteById(id);
 
-  if (!note || note.user !== authenticatedUser) {
-    return res.status(404).send(`Notiz nicht gefunden oder nicht autorisiert zum Zugriff.`);
+  if (note === undefined) {
+    res.status(404).send(`Die Notiz mit ID ${id} wurde nicht gefunden.`)
+  } else {
+    res.status(200).send(note)
   }
-<<<<<<< HEAD
-
-  res.status(200).send(note);
-});
-
-// PUT-Route zum Aktualisieren einer Notiz anhand der ID
-notesRouter.put('/:id', hasAuthentication, (req: Request, res: Response) => {
-  const title: string = req.body.title;
-  const content: string = req.body.content;
-  const user: string = req.body.user;
-  const id: number = parseInt(req.params.id);
-  const oldNote: Note | undefined = getNoteById(id);
-=======
 })
 
 /**
@@ -89,26 +58,31 @@
  */
 notesRouter.put('/:id', hasAuthentication, (req: Request, res: Response) => { 
 
-  const {title, content, user, categories}: RequestBody = req.body
-
+  const title: string = req.body.title
+  const content: string = req.body.content
+  const user: string = req.body.user
   const id: number = parseInt(req.params.id)
   const oldNote: Note | undefined = getNoteById(id)
->>>>>>> b21b9e7b
 
   if (oldNote === undefined) {
     res.status(404).send(`Die Notiz mit ID ${id} wurde nicht gefunden.`);
     return;
   }
 
-<<<<<<< HEAD
-  updateNote(id, title, content, user);
-  res.status(204).send();
-});
-=======
-  updateNote(id, title, content, user, categories)
->>>>>>> b21b9e7b
+  updateNote(id, title, content, user)
 
-// PATCH-Route zum teilweisen Aktualisieren einer Notiz anhand der ID
+  res.status(204).send()
+})
+
+/**
+ * @route PATCH /notes/:id - Endpoint to partially update a note by ID.
+ * @middleware hasAuthentication - Requires authentication for access.
+ * @description Partially updates a note with the specified ID, allowing modifications to its title, content, or user.
+ * @param {Request} req - The request object containing the updated note details in the request body 
+ * and the note ID in the route parameters.
+ * @param {Response} res - The response object.
+ * @returns {void} If the note does not exist, returns HTTP 404 Not Found. Otherwise, returns HTTP 204 No Content on successful update.
+ */
 notesRouter.patch('/:id', hasAuthentication, (req: Request, res: Response) => {
   const id: number = parseInt(req.params.id);
   const oldNote: Note | undefined = getNoteById(id);
@@ -118,24 +92,23 @@
     return;
   }
 
-<<<<<<< HEAD
-  const title: string = req.body.title ?? oldNote.title;
-  const content: string = req.body.content ?? oldNote.content;
-  const user: string = req.body.user ?? oldNote.user;
-
-  updateNote(id, title, content, user);
-  res.status(204).send();
-});
-=======
   const title: string = req.body.title ?? oldNote.title
   const content: string = req.body.content ?? oldNote.content
   const user: string = req.body.user ?? oldNote.user
-  const categories: string[] = req.body.categories ?? oldNote.categories
 
-  updateNote(id, title, content, user, categories)
->>>>>>> b21b9e7b
+  updateNote(id, title, content, user)
 
-// DELETE-Route zum Löschen einer Notiz anhand der ID
+  res.status(204).send()
+ })
+
+/**
+ * @route DELETE /notes/:id
+ * @middleware hasAuthentication
+ * @description Deletes a note by ID provided as a route parameter.
+ * @param {Request} req - The request object.
+ * @param {Response} res - The response object.
+ * @returns {void} If the note does not exist, returns HTTP 404 Not Found. Otherwise, returns HTTP 204 No Content on successful deletion.
+ */
 notesRouter.delete('/:id', hasAuthentication, (req: Request, res: Response) => { 
   const id: number = parseInt(req.params.id);
   const oldNote: Note | undefined = getNoteById(id);
